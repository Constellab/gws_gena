--- conflicted
+++ resolved
@@ -92,13 +92,6 @@
             self.print(f"Test FBAProto: Medium- or large-size network ({organism} + quad)")
             run_fba(organism=organism, solver="quad", relax_qssa=relax)
 
-<<<<<<< HEAD
         # for relax in [True]:
         #     self.print(f"Test FBAProto: Medium- or large-size network ({organism} + quad + translate ids)")
-        #     run_fba(organism=organism, solver="quad", relax_qssa=relax, translate_ids=True)
-=======
-        # this test is commented because translate_ids does not work
-        #for relax in [True]:
-        #    self.print(f"Test FBAProto: Medium- or large-size network ({organism} + quad + translate ids)")
-        #    run_fba(organism=organism, solver="quad", relax_qssa=relax, translate_ids=True)
->>>>>>> e07dc803
+        #     run_fba(organism=organism, solver="quad", relax_qssa=relax, translate_ids=True)