--- conflicted
+++ resolved
@@ -44,37 +44,6 @@
         # gap_filler.set_param('biomass_and_medium_gaps_only', True)
         # gap_filler.set_param('add_sink_reactions', True)
 
-<<<<<<< HEAD
-=======
-        async def assert_results(net, file_name):
-            # file_path = os.path.join(data_dir, file_name+"_net.csv")
-            # with open(file_path, 'w', encoding="utf-8") as f:
-            #     f.write(net.to_csv())
-            # file_path = os.path.join(data_dir, file_name+"_net.json")
-            # with open(file_path, 'w', encoding="utf-8") as f:
-            #     json.dump(net.dumps(), f)
-
-            file_path = os.path.join(data_dir, file_name+"_net.csv")
-            with open(file_path, 'r', encoding="utf-8") as f:
-                self.assertEqual(net.to_csv(), f.read())
-
-            # print(len(net.reactions))
-            # print(len(net.compounds))
-            self.assertEqual(len(net.reactions), 44)
-            self.assertEqual(len(net.compounds), 112)
-
-            comp_ids = net.get_compound_ids()
-            self.assertTrue("Biomass_biomass" in comp_ids)
-            self.assertTrue("CHEBI:16526_cytosol" in comp_ids)
-            self.assertTrue("2-oxoglutarate_cytosol" in comp_ids)  # unrecognized chebi_id comming from medium file
-
-            rxn_ids = net.get_reaction_ids()
-            self.assertTrue("RHEA:16585" in rxn_ids)
-            self.assertTrue("RHEA:15481" in rxn_ids)
-            self.assertTrue("cholesterol_ex" in rxn_ids)  # added using medium file
-            self.assertTrue("L-glutamate(1-)_ex" in rxn_ids)
-
->>>>>>> 7ebd3a6b
         # run experiment
         experiment.run()
 
@@ -97,4 +66,17 @@
 
         # gapfill_net = proto.get_output("gap_filler_network")
         # file_name = "gapfill"
-        # assert_results(gapfill_net, file_name)+        # assert_results(gapfill_net, file_name)
+
+        # print(len(recon_net.reactions))
+        # print(len(recon_net.compounds))
+        self.assertEqual(len(recon_net.reactions), 36)
+        self.assertEqual(len(recon_net.compounds), 99)
+
+        comp_ids = recon_net.get_compound_ids()
+        self.assertTrue("Biomass_biomass" in comp_ids)
+        self.assertTrue("CHEBI:16526_cytosol" in comp_ids)
+
+        rxn_ids = recon_net.get_reaction_ids()
+        self.assertTrue("RHEA:16585" in rxn_ids)
+        self.assertTrue("RHEA:15481" in rxn_ids)