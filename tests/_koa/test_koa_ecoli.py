--- conflicted
+++ resolved
@@ -38,12 +38,8 @@
         koa.set_param("fluxes_to_maximize", ["ecoli_BIOMASS_Ecoli_core_w_GAM"])
         koa.set_param("solver", "quad")
         koa.set_param("relax_qssa", True)
-<<<<<<< HEAD
+        koa.set_param('qssa_relaxation_strength', 1)
         experiment.run()
-=======
-        koa.set_param('qssa_relaxation_strength', 1)
-        await experiment.run()
->>>>>>> 7ebd3a6b
         ko_results = proto.get_output("koa_result")
 
         print(ko_results)
