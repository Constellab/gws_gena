--- conflicted
+++ resolved
@@ -549,10 +549,6 @@
                     tax = BiotaTaxo.get(BiotaTaxo.tax_id == tax_id)
                 except:
                     raise Error("Reaction", "from_biota", f"No taxonomy found with tax_id {tax_id}") 
-<<<<<<< HEAD
-                    return rxns
-=======
->>>>>>> e93c18a4
 
                 Q = BiotaEnzyme.select_and_follow_if_deprecated(ec_number = ec_number, tax_id = tax_id)
                 if not Q:
