# Gencovery software - All rights reserved
# This software is the exclusive property of Gencovery SAS.
# The use and distribution of this software is prohibited without the prior consent of Gencovery SAS.
# About us: https://gencovery.com

import copy
import random
from typing import List

from gws_biota import Cofactor as BiotaCofactor
from gws_biota import Compound as BiotaCompound
from gws_biota import CompoundLayout as BiotaCompoundLayout
from gws_biota import CompoundLayoutDict as BiotaCompoundLayoutDict
from gws_biota import Residue as BiotaResidue
from gws_core import BadRequestException

from ..compartment.compartment import Compartment
from ..exceptions.compound_exceptions import (CompoundNotFoundException,
                                              InvalidCompoundIdException)
from ..typing.compound_typing import CompoundDict


class Compound:
    """
    Class that represents a compound of a network.

    Networks' compounds are proxy of biota compounds (i.e. Chebi compounds).
    They a used to build reconstructed digital twins.

    :property id: The id of the compound
    :type id: `str`
    :property name: The name of the compound
    :type name: `str`
    :property charge: The charge of the compound
    :type charge: `str`
    :property mass: The mass of the compound
    :type mass: `str`
    :property monoisotopic_mass: The monoisotopic mass of the compound
    :type monoisotopic_mass: `str`
    :property formula: The formula of the compound
    :type formula: `str`
    :property inchi: The inchi of the compound
    :type inchi: `str`
    :property compartment: The compartment of the compound
    :type compartment: `str`
    :property compartment: The compartment of the compound
    :type compartment: `str`
    :property chebi_id: The corresponding ChEBI id of the compound
    :type chebi_id: `str`
    :property kegg_id: The corresponding Kegg id of the compound
    :type kegg_id: `str`
    """

    DELIMITER = "_"

    DEFAULT_TYPE = "default"
    COFACTOR_TYPE = "cofactor"
    RESIDUE_TYPE = "residue"

    id: str = ""
    name: str = ""
    charge: float = None
    mass: float = None
    monoisotopic_mass: float = None
    formula: str = ""
    inchi: str = ""
    compartment: Compartment = None
    chebi_id: str = ""
    alt_chebi_ids: List = None
    kegg_id: str = ""
    inchikey: str = ""
    layout: BiotaCompoundLayoutDict = None

    def __init__(self, dict_: CompoundDict = None):
        if dict_ is None:
            dict_ = {}
        for key, val in dict_.items():
            setattr(self, key, val)

        if isinstance(self.mass, str):
<<<<<<< HEAD
            self.mass = float(self.mass)
        if isinstance(self.charge, str):
            self.charge = float(self.charge)
        if isinstance(self.monoisotopic_mass, str):
            self.monoisotopic_mass = float(self.monoisotopic_mass)
=======
            self.mass = float(self.mass) if len(self.mass) else None
        if isinstance(self.charge, str):
            self.charge = float(self.charge) if len(self.charge) else None
        if isinstance(self.monoisotopic_mass, str):
            self.monoisotopic_mass = float(self.monoisotopic_mass) if len(self.monoisotopic_mass) else None
>>>>>>> 7ebd3a6b

        if not isinstance(self.mass, float):
            self.mass = None
        if not isinstance(self.charge, float):
            self.charge = None
        if not isinstance(self.monoisotopic_mass, float):
            self.monoisotopic_mass = None

        if self.chebi_id is None:
            self.chebi_id = ""
        if self.inchikey is None:
            self.inchikey = ""

        if not isinstance(self.compartment, Compartment):
            raise BadRequestException("The compartment is not valid")
        if not isinstance(self.chebi_id, str):
            raise BadRequestException("The chebi_id must be a string")
        if not isinstance(self.inchikey, str):
            raise BadRequestException("The inchikey must be a string")

        if not self.id:
            if not self.name:
                if self.chebi_id:
                    self.name = self.chebi_id
                else:
                    raise InvalidCompoundIdException("The compound name or chebi_id is required")

            if self.chebi_id:
                self.id = self.chebi_id + self.DELIMITER + self.compartment.name
            else:
                self.id = self.name + self.DELIMITER + self.compartment.name

        if not self.name:
            self.name = self.id

        if self.alt_chebi_ids is None:
            self.alt_chebi_ids = []

        if self.layout is None:
            # refresh layout
            self.layout = BiotaCompoundLayout.get_layout_by_chebi_id(
                synonym_chebi_ids=self.chebi_id)

        if self.is_biomass():
            self.append_biomass_layout(is_biomass=True)

    # -- A --

    def append_biomass_layout(self, is_biomass=False):
        """ Append biomass layout """
        if self.is_cofactor():
            return

        if self.layout is None:
            # check attribute for retro-compatiblity
            # TODO: remove on next major
            self.layout = BiotaCompoundLayout.get_empty_layout()

        if "clusters" not in self.layout:
            self.layout["clusters"] = {}

        bioass_cluster = BiotaCompoundLayout.get_biomass_layout(is_biomass=is_biomass)["clusters"]
        self.layout["clusters"].update(bioass_cluster)

    # -- C --

    def copy(self) -> 'Compound':
        """ Create a copy of the compound """
        c = Compound(
            CompoundDict(
                id=self.id,
                name=self.name,
                compartment=self.compartment
            ))
        c.charge = self.charge
        c.mass = self.mass
        c.monoisotopic_mass = self.monoisotopic_mass
        c.formula = self.formula
        c.inchi = self.inchi
        c.chebi_id = self.chebi_id
        c.alt_chebi_ids = copy.deepcopy(self.alt_chebi_ids)
        c.kegg_id = self.kegg_id
        c.inchikey = self.inchikey
        if self.layout is None:
            # check attribute for retro-compatiblity
            # TODO: remove on next major
            self.layout = {}

        c.layout = self.layout
        return c

    @ classmethod
    def create_sink_compound(cls, related_compound: 'Compound') -> 'Compound':
        """ Create a sink compound """
        compart = related_compound.compartment
        if compart.is_sink():
            raise BadRequestException("Cannot add a sink reaction to another sink reaction")

        return Compound(
            CompoundDict(
                id=None,
                name=related_compound.name,
                compartment=Compartment.create_sink_compartment(),
                chebi_id=related_compound.chebi_id,
                inchikey=related_compound.inchikey,
            ))

    # -- F --

    # @classmethod
    # def from_bulk_biota(cls, chebi_ids: List = None, compartment="") -> dict:
    #     """
    #     Create a a list of compounds from a list of chebi_ids

    #     Faster than iterating with method `from_biota()`
    #     """

    #     Q = BiotaCompound.select().where(BiotaCompound.chebi_id.in_(chebi_ids))
    #     list_of_comps = {}
    #     for biota_compound in Q:
    #         c = Compound(
    #             id=None,
    #             name=biota_compound.name,
    #             compartment=compartment,
    #             chebi_id=biota_compound.chebi_id,
    #             kegg_id=biota_compound.kegg_id,
    #             inchikey=biota_compound.inchikey,
    #             charge=biota_compound.charge,
    #             formula=biota_compound.formula,
    #             mass=biota_compound.mass,
    #             monoisotopic_mass=biota_compound.monoisotopic_mass,
    #         )
    #         list_of_comps[c.chebi_id].append(c)
    #     return list_of_comps

    @ classmethod
    def from_biota(cls, *, id=None, name="", biota_compound=None, chebi_id="", kegg_id="", inchikey="",
                   compartment_go_id="") -> 'Compound':
        """
        Create a network compound from a ChEBI of Kegg id

        :param biota_compound: The biota compound to use. If not provided, the chebi_id or keeg_id are used to fetch the corresponding compound from the biota db.
        :type biota_compound: `biota.compound.Compound`
        :param chebi_id: The ChEBI id
        :type chebi_id: `str`
        :param kegg_id: The Kegg id
        :type kegg_id: `str`
        :return: The compound
        :rtype: `gena.compound.Compound`
        """

        if biota_compound is None and chebi_id:
            if isinstance(chebi_id, (float, int)):
                chebi_id = f"CHEBI:{chebi_id}"
            query = BiotaCompound.search_by_chebi_ids([chebi_id])
            biota_compound = query[0] if len(query) > 0 else None
        if biota_compound is None and inchikey:
            biota_compound = BiotaCompound.get_or_none(BiotaCompound.inchikey == inchikey)
        if biota_compound is None and kegg_id:
            biota_compound = BiotaCompound.get_or_none(BiotaCompound.kegg_id == kegg_id)

        if biota_compound is None:
            raise CompoundNotFoundException(
                f"Cannot find compound (chebi_id={chebi_id})")

        if not compartment_go_id:
            compart = Compartment.create_cytosol_compartment()
        else:
            compart = Compartment.from_biota(go_id=compartment_go_id)
        if not name:
            name = biota_compound.name

        c = Compound(
            CompoundDict(
                id=id,
                name=name,
                compartment=compart,
                chebi_id=biota_compound.chebi_id,
                kegg_id=biota_compound.kegg_id,
                inchikey=biota_compound.inchikey,
                charge=biota_compound.charge,
                formula=biota_compound.formula,
                mass=biota_compound.mass,
                monoisotopic_mass=biota_compound.monoisotopic_mass,
            ))

        return c

    # -- G --

    def get_layout(self, refresh: bool = False) -> int:
        """ Get compound layout """

        def rnd_offset():
            """ Random offset """
            rnd_num = random.uniform(0, 1)
            return -1 if rnd_num >= 0.5 else 1

        if self.layout is None:
            return BiotaCompoundLayout.get_empty_layout()
        else:
            if refresh:
                if self.chebi_id:
                    layout: BiotaCompoundLayoutDict = BiotaCompoundLayout.get_layout_by_chebi_id(
                        synonym_chebi_ids=self.chebi_id)
                    layout = copy.deepcopy(layout)

                    if not self.compartment.is_cytosol() and not self.compartment.is_biomass():
                        for clust in layout["clusters"].values():
                            if clust.get("x"):
                                clust["x"] = clust["x"] + 100*rnd_offset()
                                clust["y"] = clust["y"] + 100*rnd_offset()
                else:
                    layout = self.layout
            else:
                layout = self.layout

            return layout

    def get_level(self) -> int:
        """ Get compound level """
        if self.layout is None:
            # check attribute for retro-compatiblity
            # TODO: remove on next major
            return 2

        return self.layout.get("level", 2)

    def get_related_biota_compound(self):
        """
        Get the biota compound that is related to this network compound

        :return: The biota compound corresponding to the chebi of kegg id. Returns `None` is no biota coumpund is found
        :rtype: `bioa.compound.Compound`, `None`
        """

        if self.chebi_id:
            query = BiotaCompound.search_by_chebi_ids([self.chebi_id])
            return query[0] if len(query) > 0 else None
            # return BiotaCompound.get_or_none(BiotaCompound.chebi_id == self.chebi_id)
        elif self.kegg_id:
            return BiotaCompound.get_or_none(BiotaCompound.kegg_id == self.kegg_id)
        return None

    def get_related_biota_reactions(self):
        """
        Get the biota reactions that are related to this network compound

        :return: The list of biota reactions corresponding to the chebi of kegg id. Returns [] is no biota reaction is found
        :rtype: `List[bioa.compound.reaction]` or SQL `select` resutls
        """

        if self.chebi_id:
            query = BiotaCompound.search_by_chebi_ids([self.chebi_id])
            return query[0] if len(query) > 0 else None
            # comp = BiotaCompound.get_or_none(BiotaCompound.chebi_id == self.chebi_id)
        elif self.kegg_id:
            comp = BiotaCompound.get_or_none(BiotaCompound.kegg_id == self.kegg_id)
        if comp is not None:
            return comp.reactions
        else:
            return None

    # -- I --

    def is_intracellular(self) -> bool:
        """
        Test if the compound is intracellular

        :return: True if the compound is intracellular, False otherwise
        :rtype: `bool`
        """

        return self.compartment.is_intracellular()

    def is_biomass(self) -> bool:
        """
        Test if the compound is the biomass compound

        :return: True if the compound is the biomass compound, False otherwise
        :rtype: `bool`
        """

        return self.compartment.is_biomass()

    def is_sink(self) -> bool:
        """
        Test if the compound is a sink compound

        :return: True if the compound is a sink compound, False otherwise
        :rtype: `bool`
        """

        return self.compartment.is_sink()

    def is_steady(self) -> bool:
        """
        Test if the compound is at steady state (is intracellular)

        :return: True if the compound is steady, False otherwise
        :rtype: `bool`
        """

        return self.compartment.is_steady

    def is_cofactor(self) -> bool:
        """
        Test if the compound is a factor

        :return: True if the compound is a cofactor, False otherwise
        :rtype: `bool`
        """

        return BiotaCofactor.is_cofactor(self.chebi_id, name=self.name, use_name_pattern=True)

    def is_residue(self) -> bool:
        """
        Test if the compound is a residue

        :return: True if the compound is a residue, False otherwise
        :rtype: `bool`
        """

        return BiotaResidue.is_residue(name=self.name)

    def get_type(self) -> bool:
        """
        Get the type of the compound
        """

        if self.is_cofactor():
            return self.COFACTOR_TYPE
        elif self.is_residue():
            return self.RESIDUE_TYPE
        else:
            return self.DEFAULT_TYPE

    # -- S --

    # def _set_network(self, network: 'Network'):
    #     """ Set the network """
    #     if self._network is not None:
    #         if self._network is not network:
    #             raise BadRequestException("The compound is already in a network")
    #     self._network = network

    # -- T --

    def to_str(self) -> str:
        """
        Returns a string representation of the compound

        :return: The string
        :rtype: `str`
        """

        _str = "" + \
            "================= Compound ===================" + \
            "\n id: " + self.id + \
            "\n charge: " + str(self.charge) + \
            "\n mass: " + str(self.mass) + \
            "\n formula: " + self.formula + \
            "\n chebi_id: " + self.chebi_id + \
            "=============================================="

        return _str<|MERGE_RESOLUTION|>--- conflicted
+++ resolved
@@ -78,19 +78,11 @@
             setattr(self, key, val)
 
         if isinstance(self.mass, str):
-<<<<<<< HEAD
-            self.mass = float(self.mass)
-        if isinstance(self.charge, str):
-            self.charge = float(self.charge)
-        if isinstance(self.monoisotopic_mass, str):
-            self.monoisotopic_mass = float(self.monoisotopic_mass)
-=======
             self.mass = float(self.mass) if len(self.mass) else None
         if isinstance(self.charge, str):
             self.charge = float(self.charge) if len(self.charge) else None
         if isinstance(self.monoisotopic_mass, str):
             self.monoisotopic_mass = float(self.monoisotopic_mass) if len(self.monoisotopic_mass) else None
->>>>>>> 7ebd3a6b
 
         if not isinstance(self.mass, float):
             self.mass = None
