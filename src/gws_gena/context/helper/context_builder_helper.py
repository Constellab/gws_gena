# Gencovery software - All rights reserved
# This software is the exclusive property of Gencovery SAS.
# The use and distribution of this software is prohibited without the prior consent of Gencovery SAS.
# About us: https://gencovery.com

import math
import ast

from gws_core import (BadRequestException, ConfigParams, InputSpec, OutputSpec,
                      Task, TaskInputs, TaskOutputs, task_decorator)

from ...data.flux_table import FluxTable
from ...data.phenotype_table import PhenotypeTable
from ...network.network import Network
from ...network.reaction.reaction import Reaction
from ..context import Context
from ..measure import Measure
from ..typing.measure_typing import MeasureDict
from ..typing.variable_typing import VariableDict
from ...helper.base_helper import BaseHelper


class ContextBuilderHelper(BaseHelper):
    """
    ContextBuilderHelper

    This helper creates a `Context` object using a `FluxTable` and metabolic `Network`.
    A `Context` object is used to create digital twins and perform metabolic flux analyses.

    - The `flux_table` gives a list of metabolic fluxes experimentally measured.
    - The `met_table` gives a list of metabolic fluxes experimentally measured.
    It generally corresponds to the consupmtion or production rates of a list on metabolites measured in a bioreactor.
    - The `Network` is a metabolic network
    """

<<<<<<< HEAD
    def build(self, net, flux_table: FluxTable, pheno_table: PhenotypeTable) -> Context:
        ctx = Context()
        if (flux_table is None) and (pheno_table is None):
            return ctx

        all_tables = {'rxn': flux_table, 'met': pheno_table}

        for key, table in all_tables.items():
            if table is None:
                continue
            targets = table.get_targets()
            ubounds = table.get_upper_bounds()
            lbounds = table.get_lower_bounds()
            scores = table.get_confidence_scores()

            if key == "rxn":
                ids = table.get_reaction_ids()
            else:
                ids = table.get_entity_ids()

            for i, ref_id in enumerate(ids):
                if key == "rxn":
                    if ref_id not in net.reactions:
                        raise BadRequestException(f"No reference reaction found with id {ref_id}")
                elif key == "met":
                    if ref_id not in net.compounds:
                        raise BadRequestException(f"No reference compound found with id {ref_id}")

                if ubounds[i] < lbounds[i]:
                    raise BadRequestException(f"Flux {ref_id}: the lower bound must be greater than upper bound")
                if targets[i] < lbounds[i]:
                    raise BadRequestException(f"Flux {ref_id}: the target must be greater than lower bound")
                if targets[i] > ubounds[i]:
                    raise BadRequestException(f"Flux {ref_id}: the target must be smaller than upper bound")

                lbound = float(lbounds[i])
                lbound = Reaction.LOWER_BOUND if math.isnan(lbound) else lbound

                ubound = float(ubounds[i])
                ubound = Reaction.UPPER_BOUND if math.isnan(ubound) else ubound

                score = float(scores[i])
                score = 1.0 if math.isnan(score) else score

                target = float(targets[i])
                if math.isnan(target):
                    target = 0.0
                    score = 0.0  # set the output confidence score to zero if it is NaN

                measure = Measure(
                    MeasureDict(
                        id=f"{key}_" + ref_id,
                        target=target,
                        upper_bound=ubound,
                        lower_bound=lbound,
                        confidence_score=score,
                        variables=[
                            VariableDict(
                                coefficient=1.0,
                                reference_id=ref_id,
                            )]
                    ))
                if key == "rxn":
                    ctx.add_reaction_data(measure)
                else:
                    ctx.add_compound_data(measure)
=======
    input_specs = {'network': InputSpec(Network), 'flux_table': InputSpec(FluxTable)}
    output_specs = {'context': OutputSpec(Context)}
    config_specs = {}



    def build(self, net, flux_table) -> Context:
        ctx = Context()
        targets = flux_table.get_targets()
        ubounds = flux_table.get_upper_bounds()
        lbounds = flux_table.get_lower_bounds()
        scores = flux_table.get_confidence_scores()

        def are_all_lists_equal_length(list_of_lists):
            # Check if all lists have the same length
            return all(len(lst) == len(list_of_lists[0]) for lst in list_of_lists)
        def are_all_values_float_or_int(list_of_lists):
            # Check if all values are float or int
            if isinstance(list_of_lists[0], (float, int)):
                # If it's a single list, check each value in that list
                return all(isinstance(value, (float, int)) for value in list_of_lists)
            else:
                # If it's a list of lists, check each value in all lists
                return all(isinstance(value, (float, int)) for lst in list_of_lists for value in lst)

        if isinstance(targets[0], str): #if there is multiple simulations
            for i in range (0,len(targets)):
                targets[i] = ast.literal_eval(targets[i])
                ubounds[i] = ast.literal_eval(ubounds[i])
                lbounds[i] = ast.literal_eval(lbounds[i])
                scores[i] = ast.literal_eval(scores[i])
            #test if we have the same number of simulations
            if not are_all_lists_equal_length(targets):
                raise BadRequestException("All simulations for target value must have the same length.")
            if not are_all_lists_equal_length(ubounds):
                raise BadRequestException("All simulations for ubounds value must have the same length.")
            if not are_all_lists_equal_length(lbounds):
                raise BadRequestException("All simulations for lbounds value must have the same length.")
            if not are_all_lists_equal_length(scores):
                raise BadRequestException("All simulations for scores value must have the same length.")
            #test if all values of simulations are int or float
            if not are_all_values_float_or_int(targets):
                raise BadRequestException("All values for target value must be a int or float.")
            if not are_all_values_float_or_int(ubounds):
                raise BadRequestException("All values for ubounds value must be a int or float.")
            if not are_all_values_float_or_int(lbounds):
                raise BadRequestException("All values for lbounds value must be a int or float.")
            if not are_all_values_float_or_int(scores):
                raise BadRequestException("All values for scores value must be a int or float.")

            for i, ref_id in enumerate(flux_table.get_reaction_ids()):
                if ref_id in net.reactions:
                    for j in range (0,len(ubounds[i])):
                        if ubounds[i][j] < lbounds[i][j]:
                            raise BadRequestException(f"Flux {ref_id} for the simulation {j}: the upper bound must be greater than lower bound")
                        if targets[i][j] < lbounds[i][j]:
                            raise BadRequestException(f"Flux {ref_id} for the simulation {j}: the target must be greater than lower bound")
                        if targets[i][j] > ubounds[i][j]:
                            raise BadRequestException(f"Flux {ref_id} for the simulation {j}: the target must be smaller than upper bound")

                    lbound = lbounds[i]
                    lbound = [Reaction.LOWER_BOUND if math.isnan(x) else x for x in lbound]

                    ubound = ubounds[i]
                    ubound = [Reaction.UPPER_BOUND if math.isnan(x) else x for x in ubound]

                    score = scores[i]
                    score = [1.0 if math.isnan(x) else x for x in score]

                    target = targets[i]
                    for i in range(len(target)):
                        if math.isnan(target[i]):
                            target[i] = 0.0
                            score[i] = 0.0  # set the output confidence score to zero if it is NaN

                    measure = Measure(
                        MeasureDict(
                            id="measure_" + ref_id,
                            target=target,
                            upper_bound=ubound,
                            lower_bound=lbound,
                            confidence_score=score,
                            variables=[
                                VariableDict(
                                    coefficient=1.0,
                                    reference_id=ref_id,
                                    reference_type=Variable.REACTION_REFERENCE_TYPE
                                )]
                        ))
                    ctx.add_measure(measure)
                else:
                    raise Exception(f"No reference reaction found with id {ref_id}")

        elif (isinstance(targets[0], (float, int))) : #if there is only one simulation
            #test if all values are int or float
            if not are_all_values_float_or_int(targets):
                raise BadRequestException("All values for target value must be a int or float.")
            if not are_all_values_float_or_int(ubounds):
                raise BadRequestException("All values for ubounds value must be a int or float.")
            if not are_all_values_float_or_int(lbounds):
                raise BadRequestException("All values for lbounds value must be a int or float.")
            if not are_all_values_float_or_int(scores):
                raise BadRequestException("All values for scores value must be a int or float.")
            for i, ref_id in enumerate(flux_table.get_reaction_ids()):
                if ref_id in net.reactions:
                    if ubounds[i] < lbounds[i]:
                        raise BadRequestException(f"Flux {ref_id}: the upper bound must be greater than lower bound")
                    if targets[i] < lbounds[i]:
                        raise BadRequestException(f"Flux {ref_id}: the target must be greater than lower bound")
                    if targets[i] > ubounds[i]:
                        raise BadRequestException(f"Flux {ref_id}: the target must be smaller than upper bound")

                    lbound = Reaction.LOWER_BOUND if math.isnan(lbounds[i]) else lbounds[i]
                    lbound = [lbound]

                    ubound = Reaction.UPPER_BOUND if math.isnan(ubounds[i]) else ubounds[i]
                    ubound = [ubound]

                    score = 1.0 if math.isnan(scores[i]) else scores[i]
                    score = [score]

                    if math.isnan(targets[i]):
                        targets[i] = 0.0
                        score = [0.0]  # set the output confidence score to zero if it is NaN
                    target = [targets[i]]

                    measure = Measure(
                        MeasureDict(
                            id="measure_" + ref_id,
                            target=target,
                            upper_bound=ubound,
                            lower_bound=lbound,
                            confidence_score=score,
                            variables=[
                                VariableDict(
                                    coefficient=1.0,
                                    reference_id=ref_id,
                                    reference_type=Variable.REACTION_REFERENCE_TYPE
                                )]
                        ))
                    ctx.add_measure(measure)
                else:
                    raise Exception(f"No reference reaction found with id {ref_id}")

        else:
            raise Exception(f"The target values are not of the correct type. We expected float, int or string. Strings store lists of simulations")

        return ctx

    #Method to build a sub context of a big context.
    #Useful for example if we have multiples measures for one reaction (case of multi simulations; see FBA)
    def build_sub_context(self, base_context: Context, index: int) -> Context:
        ctx = Context()
        for name_measure, measure in base_context.measures.items():  # run through the number of context measures
            value_target = measure.target[index]
            value_upper = measure.upper_bound[index]
            value_lower = measure.lower_bound[index]
            value_confidence_score = measure.confidence_score[index]
            # Create a new measure
            measure = Measure(
                MeasureDict(
                    id=name_measure,
                    target=value_target,
                    upper_bound=value_upper,
                    lower_bound=value_lower,
                    confidence_score=value_confidence_score,
                    variables=[
                        VariableDict(
                            coefficient=1.0,
                            reference_id=measure.variables[0].reference_id,
                            reference_type=Variable.REACTION_REFERENCE_TYPE
                        )]
                ))
            ctx.add_measure(measure)
>>>>>>> e07dc803

        return ctx<|MERGE_RESOLUTION|>--- conflicted
+++ resolved
@@ -33,7 +33,6 @@
     - The `Network` is a metabolic network
     """
 
-<<<<<<< HEAD
     def build(self, net, flux_table: FluxTable, pheno_table: PhenotypeTable) -> Context:
         ctx = Context()
         if (flux_table is None) and (pheno_table is None):
@@ -41,82 +40,10 @@
 
         all_tables = {'rxn': flux_table, 'met': pheno_table}
 
-        for key, table in all_tables.items():
-            if table is None:
-                continue
-            targets = table.get_targets()
-            ubounds = table.get_upper_bounds()
-            lbounds = table.get_lower_bounds()
-            scores = table.get_confidence_scores()
-
-            if key == "rxn":
-                ids = table.get_reaction_ids()
-            else:
-                ids = table.get_entity_ids()
-
-            for i, ref_id in enumerate(ids):
-                if key == "rxn":
-                    if ref_id not in net.reactions:
-                        raise BadRequestException(f"No reference reaction found with id {ref_id}")
-                elif key == "met":
-                    if ref_id not in net.compounds:
-                        raise BadRequestException(f"No reference compound found with id {ref_id}")
-
-                if ubounds[i] < lbounds[i]:
-                    raise BadRequestException(f"Flux {ref_id}: the lower bound must be greater than upper bound")
-                if targets[i] < lbounds[i]:
-                    raise BadRequestException(f"Flux {ref_id}: the target must be greater than lower bound")
-                if targets[i] > ubounds[i]:
-                    raise BadRequestException(f"Flux {ref_id}: the target must be smaller than upper bound")
-
-                lbound = float(lbounds[i])
-                lbound = Reaction.LOWER_BOUND if math.isnan(lbound) else lbound
-
-                ubound = float(ubounds[i])
-                ubound = Reaction.UPPER_BOUND if math.isnan(ubound) else ubound
-
-                score = float(scores[i])
-                score = 1.0 if math.isnan(score) else score
-
-                target = float(targets[i])
-                if math.isnan(target):
-                    target = 0.0
-                    score = 0.0  # set the output confidence score to zero if it is NaN
-
-                measure = Measure(
-                    MeasureDict(
-                        id=f"{key}_" + ref_id,
-                        target=target,
-                        upper_bound=ubound,
-                        lower_bound=lbound,
-                        confidence_score=score,
-                        variables=[
-                            VariableDict(
-                                coefficient=1.0,
-                                reference_id=ref_id,
-                            )]
-                    ))
-                if key == "rxn":
-                    ctx.add_reaction_data(measure)
-                else:
-                    ctx.add_compound_data(measure)
-=======
-    input_specs = {'network': InputSpec(Network), 'flux_table': InputSpec(FluxTable)}
-    output_specs = {'context': OutputSpec(Context)}
-    config_specs = {}
-
-
-
-    def build(self, net, flux_table) -> Context:
-        ctx = Context()
-        targets = flux_table.get_targets()
-        ubounds = flux_table.get_upper_bounds()
-        lbounds = flux_table.get_lower_bounds()
-        scores = flux_table.get_confidence_scores()
-
         def are_all_lists_equal_length(list_of_lists):
             # Check if all lists have the same length
             return all(len(lst) == len(list_of_lists[0]) for lst in list_of_lists)
+
         def are_all_values_float_or_int(list_of_lists):
             # Check if all values are float or int
             if isinstance(list_of_lists[0], (float, int)):
@@ -126,155 +53,195 @@
                 # If it's a list of lists, check each value in all lists
                 return all(isinstance(value, (float, int)) for lst in list_of_lists for value in lst)
 
-        if isinstance(targets[0], str): #if there is multiple simulations
-            for i in range (0,len(targets)):
-                targets[i] = ast.literal_eval(targets[i])
-                ubounds[i] = ast.literal_eval(ubounds[i])
-                lbounds[i] = ast.literal_eval(lbounds[i])
-                scores[i] = ast.literal_eval(scores[i])
-            #test if we have the same number of simulations
-            if not are_all_lists_equal_length(targets):
-                raise BadRequestException("All simulations for target value must have the same length.")
-            if not are_all_lists_equal_length(ubounds):
-                raise BadRequestException("All simulations for ubounds value must have the same length.")
-            if not are_all_lists_equal_length(lbounds):
-                raise BadRequestException("All simulations for lbounds value must have the same length.")
-            if not are_all_lists_equal_length(scores):
-                raise BadRequestException("All simulations for scores value must have the same length.")
-            #test if all values of simulations are int or float
-            if not are_all_values_float_or_int(targets):
-                raise BadRequestException("All values for target value must be a int or float.")
-            if not are_all_values_float_or_int(ubounds):
-                raise BadRequestException("All values for ubounds value must be a int or float.")
-            if not are_all_values_float_or_int(lbounds):
-                raise BadRequestException("All values for lbounds value must be a int or float.")
-            if not are_all_values_float_or_int(scores):
-                raise BadRequestException("All values for scores value must be a int or float.")
-
-            for i, ref_id in enumerate(flux_table.get_reaction_ids()):
-                if ref_id in net.reactions:
-                    for j in range (0,len(ubounds[i])):
-                        if ubounds[i][j] < lbounds[i][j]:
-                            raise BadRequestException(f"Flux {ref_id} for the simulation {j}: the upper bound must be greater than lower bound")
-                        if targets[i][j] < lbounds[i][j]:
-                            raise BadRequestException(f"Flux {ref_id} for the simulation {j}: the target must be greater than lower bound")
-                        if targets[i][j] > ubounds[i][j]:
-                            raise BadRequestException(f"Flux {ref_id} for the simulation {j}: the target must be smaller than upper bound")
-
-                    lbound = lbounds[i]
-                    lbound = [Reaction.LOWER_BOUND if math.isnan(x) else x for x in lbound]
-
-                    ubound = ubounds[i]
-                    ubound = [Reaction.UPPER_BOUND if math.isnan(x) else x for x in ubound]
-
-                    score = scores[i]
-                    score = [1.0 if math.isnan(x) else x for x in score]
-
-                    target = targets[i]
-                    for i in range(len(target)):
-                        if math.isnan(target[i]):
-                            target[i] = 0.0
-                            score[i] = 0.0  # set the output confidence score to zero if it is NaN
-
-                    measure = Measure(
-                        MeasureDict(
-                            id="measure_" + ref_id,
-                            target=target,
-                            upper_bound=ubound,
-                            lower_bound=lbound,
-                            confidence_score=score,
-                            variables=[
-                                VariableDict(
-                                    coefficient=1.0,
-                                    reference_id=ref_id,
-                                    reference_type=Variable.REACTION_REFERENCE_TYPE
-                                )]
-                        ))
-                    ctx.add_measure(measure)
+        for key, table in all_tables.items():
+            if table is None:
+                continue
+
+            targets = table.get_targets()
+            ubounds = table.get_upper_bounds()
+            lbounds = table.get_lower_bounds()
+            scores = table.get_confidence_scores()
+
+            if key == "rxn":
+                ids = table.get_reaction_ids()
+            else:
+                ids = table.get_entity_ids()
+
+            if isinstance(targets[0], str):  # if there is multiple simulations
+                for i in range(0, len(targets)):
+                    targets[i] = ast.literal_eval(targets[i])
+                    ubounds[i] = ast.literal_eval(ubounds[i])
+                    lbounds[i] = ast.literal_eval(lbounds[i])
+                    scores[i] = ast.literal_eval(scores[i])
+                # test if we have the same number of simulations
+                if not are_all_lists_equal_length(targets):
+                    raise BadRequestException("All simulations for target value must have the same length.")
+                if not are_all_lists_equal_length(ubounds):
+                    raise BadRequestException("All simulations for ubounds value must have the same length.")
+                if not are_all_lists_equal_length(lbounds):
+                    raise BadRequestException("All simulations for lbounds value must have the same length.")
+                if not are_all_lists_equal_length(scores):
+                    raise BadRequestException("All simulations for scores value must have the same length.")
+                # test if all values of simulations are int or float
+                if not are_all_values_float_or_int(targets):
+                    raise BadRequestException("All values for target value must be a int or float.")
+                if not are_all_values_float_or_int(ubounds):
+                    raise BadRequestException("All values for ubounds value must be a int or float.")
+                if not are_all_values_float_or_int(lbounds):
+                    raise BadRequestException("All values for lbounds value must be a int or float.")
+                if not are_all_values_float_or_int(scores):
+                    raise BadRequestException("All values for scores value must be a int or float.")
+
+                if key == "rxn":
+                    ids = table.get_reaction_ids()
                 else:
-                    raise Exception(f"No reference reaction found with id {ref_id}")
-
-        elif (isinstance(targets[0], (float, int))) : #if there is only one simulation
-            #test if all values are int or float
-            if not are_all_values_float_or_int(targets):
-                raise BadRequestException("All values for target value must be a int or float.")
-            if not are_all_values_float_or_int(ubounds):
-                raise BadRequestException("All values for ubounds value must be a int or float.")
-            if not are_all_values_float_or_int(lbounds):
-                raise BadRequestException("All values for lbounds value must be a int or float.")
-            if not are_all_values_float_or_int(scores):
-                raise BadRequestException("All values for scores value must be a int or float.")
-            for i, ref_id in enumerate(flux_table.get_reaction_ids()):
-                if ref_id in net.reactions:
-                    if ubounds[i] < lbounds[i]:
-                        raise BadRequestException(f"Flux {ref_id}: the upper bound must be greater than lower bound")
-                    if targets[i] < lbounds[i]:
-                        raise BadRequestException(f"Flux {ref_id}: the target must be greater than lower bound")
-                    if targets[i] > ubounds[i]:
-                        raise BadRequestException(f"Flux {ref_id}: the target must be smaller than upper bound")
-
-                    lbound = Reaction.LOWER_BOUND if math.isnan(lbounds[i]) else lbounds[i]
-                    lbound = [lbound]
-
-                    ubound = Reaction.UPPER_BOUND if math.isnan(ubounds[i]) else ubounds[i]
-                    ubound = [ubound]
-
-                    score = 1.0 if math.isnan(scores[i]) else scores[i]
-                    score = [score]
-
-                    if math.isnan(targets[i]):
-                        targets[i] = 0.0
-                        score = [0.0]  # set the output confidence score to zero if it is NaN
-                    target = [targets[i]]
-
-                    measure = Measure(
-                        MeasureDict(
-                            id="measure_" + ref_id,
-                            target=target,
-                            upper_bound=ubound,
-                            lower_bound=lbound,
-                            confidence_score=score,
-                            variables=[
-                                VariableDict(
-                                    coefficient=1.0,
-                                    reference_id=ref_id,
-                                    reference_type=Variable.REACTION_REFERENCE_TYPE
-                                )]
-                        ))
-                    ctx.add_measure(measure)
+                    ids = table.get_entity_ids()
+
+                for i, ref_id in enumerate(ids):
+                    if ref_id in net.reactions:
+                        for j in range(0, len(ubounds[i])):
+                            if ubounds[i][j] < lbounds[i][j]:
+                                raise BadRequestException(
+                                    f"Flux {ref_id} for the simulation {j}: the upper bound must be greater than lower bound")
+                            if targets[i][j] < lbounds[i][j]:
+                                raise BadRequestException(
+                                    f"Flux {ref_id} for the simulation {j}: the target must be greater than lower bound")
+                            if targets[i][j] > ubounds[i][j]:
+                                raise BadRequestException(
+                                    f"Flux {ref_id} for the simulation {j}: the target must be smaller than upper bound")
+
+                        lbound = lbounds[i]
+                        lbound = [Reaction.LOWER_BOUND if math.isnan(x) else x for x in lbound]
+
+                        ubound = ubounds[i]
+                        ubound = [Reaction.UPPER_BOUND if math.isnan(x) else x for x in ubound]
+
+                        score = scores[i]
+                        score = [1.0 if math.isnan(x) else x for x in score]
+
+                        target = targets[i]
+                        for i in range(len(target)):
+                            if math.isnan(target[i]):
+                                target[i] = 0.0
+                                score[i] = 0.0  # set the output confidence score to zero if it is NaN
+
+                        measure = Measure(
+                            MeasureDict(
+                                id=f"{key}_" + ref_id,
+                                target=target,
+                                upper_bound=ubound,
+                                lower_bound=lbound,
+                                confidence_score=score,
+                                variables=[
+                                    VariableDict(
+                                        coefficient=1.0,
+                                        reference_id=ref_id,
+                                    )]
+                            ))
+                        if key == "rxn":
+                            ctx.add_reaction_data(measure)
+                        else:
+                            ctx.add_compound_data(measure)
+                    else:
+                        raise Exception(f"No reference reaction found with id {ref_id}")
+
+            elif (isinstance(targets[0], (float, int))):  # if there is only one simulation
+                # test if all values are int or float
+                if not are_all_values_float_or_int(targets):
+                    raise BadRequestException("All values for target value must be a int or float.")
+                if not are_all_values_float_or_int(ubounds):
+                    raise BadRequestException("All values for ubounds value must be a int or float.")
+                if not are_all_values_float_or_int(lbounds):
+                    raise BadRequestException("All values for lbounds value must be a int or float.")
+                if not are_all_values_float_or_int(scores):
+                    raise BadRequestException("All values for scores value must be a int or float.")
+
+                if key == "rxn":
+                    ids = table.get_reaction_ids()
                 else:
-                    raise Exception(f"No reference reaction found with id {ref_id}")
-
-        else:
-            raise Exception(f"The target values are not of the correct type. We expected float, int or string. Strings store lists of simulations")
+                    ids = table.get_entity_ids()
+
+                for i, ref_id in enumerate(ids):
+                    if ref_id in net.reactions:
+                        if ubounds[i] < lbounds[i]:
+                            raise BadRequestException(
+                                f"Flux {ref_id}: the upper bound must be greater than lower bound")
+                        if targets[i] < lbounds[i]:
+                            raise BadRequestException(f"Flux {ref_id}: the target must be greater than lower bound")
+                        if targets[i] > ubounds[i]:
+                            raise BadRequestException(f"Flux {ref_id}: the target must be smaller than upper bound")
+
+                        lbound = Reaction.LOWER_BOUND if math.isnan(lbounds[i]) else lbounds[i]
+                        lbound = [lbound]
+
+                        ubound = Reaction.UPPER_BOUND if math.isnan(ubounds[i]) else ubounds[i]
+                        ubound = [ubound]
+
+                        score = 1.0 if math.isnan(scores[i]) else scores[i]
+                        score = [score]
+
+                        if math.isnan(targets[i]):
+                            targets[i] = 0.0
+                            score = [0.0]  # set the output confidence score to zero if it is NaN
+                        target = [targets[i]]
+
+                        measure = Measure(
+                            MeasureDict(
+                                id=f"{key}_" + ref_id,
+                                target=target,
+                                upper_bound=ubound,
+                                lower_bound=lbound,
+                                confidence_score=score,
+                                variables=[
+                                    VariableDict(
+                                        coefficient=1.0,
+                                        reference_id=ref_id,
+                                    )]
+                            ))
+                        if key == "rxn":
+                            ctx.add_reaction_data(measure)
+                        else:
+                            ctx.add_compound_data(measure)
+                    else:
+                        raise Exception(f"No reference reaction found with id {ref_id}")
+
+            else:
+                raise Exception(
+                    f"The target values are not of the correct type. We expected float, int or string. Strings store lists of simulations")
 
         return ctx
 
-    #Method to build a sub context of a big context.
-    #Useful for example if we have multiples measures for one reaction (case of multi simulations; see FBA)
+    # Method to build a sub context of a big context.
+    # Useful for example if we have multiples measures for one reaction (case of multi simulations; see FBA)
     def build_sub_context(self, base_context: Context, index: int) -> Context:
         ctx = Context()
-        for name_measure, measure in base_context.measures.items():  # run through the number of context measures
-            value_target = measure.target[index]
-            value_upper = measure.upper_bound[index]
-            value_lower = measure.lower_bound[index]
-            value_confidence_score = measure.confidence_score[index]
-            # Create a new measure
-            measure = Measure(
-                MeasureDict(
-                    id=name_measure,
-                    target=value_target,
-                    upper_bound=value_upper,
-                    lower_bound=value_lower,
-                    confidence_score=value_confidence_score,
-                    variables=[
-                        VariableDict(
-                            coefficient=1.0,
-                            reference_id=measure.variables[0].reference_id,
-                            reference_type=Variable.REACTION_REFERENCE_TYPE
-                        )]
-                ))
-            ctx.add_measure(measure)
->>>>>>> e07dc803
+
+        data = ["reaction_data", "compound_data"]
+
+        for elt in data:
+            dict_ = getattr(base_context, elt)
+            for measure_id, measure in dict_.items():  # run through the number of context measures
+                value_target = measure.target[index]
+                value_upper = measure.upper_bound[index]
+                value_lower = measure.lower_bound[index]
+                value_confidence_score = measure.confidence_score[index]
+                # Create a new measure
+                measure = Measure(
+                    MeasureDict(
+                        id=measure_id,
+                        target=value_target,
+                        upper_bound=value_upper,
+                        lower_bound=value_lower,
+                        confidence_score=value_confidence_score,
+                        variables=[
+                            VariableDict(
+                                coefficient=1.0,
+                                reference_id=measure.variables[0].reference_id,
+                            )]
+                    ))
+                if elt == "reaction_data":
+                    ctx.add_reaction_data(measure)
+                else:
+                    ctx.add_compound_data(measure)
 
         return ctx