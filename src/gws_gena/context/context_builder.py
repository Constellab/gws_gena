# Gencovery software - All rights reserved
# This software is the exclusive property of Gencovery SAS.
# The use and distribution of this software is prohibited without the prior consent of Gencovery SAS.
# About us: https://gencovery.com

from gws_core import (ConfigParams, InputSpec, InputSpecs, OutputSpec,
                      OutputSpecs, Task, TaskInputs, TaskOutputs,
                      task_decorator)

from ..data.flux_table import FluxTable
from ..data.phenotype_table import PhenotypeTable
from ..network.network import Network
from .context import Context
from .helper.context_builder_helper import ContextBuilderHelper


@task_decorator("ContextBuilder", human_name="Context builder",
                short_description="Build a context for a metabolic network using a flux table")
class ContextBuilder(Task):
    """
    ContextBuilder Task

    This task creates a `Context` object using a `FluxTable` and metabolic `Network`.
    A `Context` object is used to create digital twins and perform metabolic flux analyses.

    - Inputs
      - The `Network` is a metabolic network
      - The `Flux Table` gives the list of metabolic fluxes that are experimentally measured.
      - The `Phenotype table` gives the list of internal metabolic variations that are experimentally measured.
    - Output
      - The `Context` object that can be used for flux simulation
    It generally corresponds to the consupmtion or production rates of a list on metabolites measured in a bioreactor.

    """

<<<<<<< HEAD
    input_specs = {
        'network': InputSpec(Network),
        'flux_table': InputSpec(FluxTable, human_name="Flux table", is_optional=True),
        'pheno_table': InputSpec(PhenotypeTable, human_name="Phenotype table", is_optional=True)}
    output_specs = {'context': OutputSpec(Context)}
=======
    input_specs = InputSpecs({'network': InputSpec(Network), 'flux_table': InputSpec(FluxTable)})
    output_specs = OutputSpecs({'context': OutputSpec(Context)})
>>>>>>> e07dc803
    config_specs = {}

    def run(self, _: ConfigParams, inputs: TaskInputs) -> TaskOutputs:
        flux_table: FluxTable = inputs.get("flux_table")
        pheno_table: PhenotypeTable = inputs.get("pheno_table")

        net: Network = inputs["network"]
        helper = ContextBuilderHelper()
        helper.attach_task(self)
        ctx = helper.build(net, flux_table, pheno_table)

        return {"context": ctx}<|MERGE_RESOLUTION|>--- conflicted
+++ resolved
@@ -33,16 +33,11 @@
 
     """
 
-<<<<<<< HEAD
     input_specs = {
         'network': InputSpec(Network),
         'flux_table': InputSpec(FluxTable, human_name="Flux table", is_optional=True),
         'pheno_table': InputSpec(PhenotypeTable, human_name="Phenotype table", is_optional=True)}
     output_specs = {'context': OutputSpec(Context)}
-=======
-    input_specs = InputSpecs({'network': InputSpec(Network), 'flux_table': InputSpec(FluxTable)})
-    output_specs = OutputSpecs({'context': OutputSpec(Context)})
->>>>>>> e07dc803
     config_specs = {}
 
     def run(self, _: ConfigParams, inputs: TaskInputs) -> TaskOutputs:
